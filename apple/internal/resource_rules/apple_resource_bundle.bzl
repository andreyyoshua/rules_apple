# Copyright 2019 The Bazel Authors. All rights reserved.
#
# Licensed under the Apache License, Version 2.0 (the "License");
# you may not use this file except in compliance with the License.
# You may obtain a copy of the License at
#
#    http://www.apache.org/licenses/LICENSE-2.0
#
# Unless required by applicable law or agreed to in writing, software
# distributed under the License is distributed on an "AS IS" BASIS,
# WITHOUT WARRANTIES OR CONDITIONS OF ANY KIND, either express or implied.
# See the License for the specific language governing permissions and
# limitations under the License.

"""Implementation of apple_resource_bundle rule."""

load(
    "@build_bazel_rules_apple//apple:providers.bzl",
    "AppleResourceBundleInfo",
)

def _apple_resource_bundle_impl(ctx):
<<<<<<< HEAD
    providers = []
    bundle_name = "{}.bundle".format(ctx.attr.bundle_name or ctx.label.name)

    infoplists = resources.collect(ctx.attr, res_attrs = ["infoplists"])
    if infoplists:
        providers.append(
            resources.bucketize_typed(
                infoplists,
                "infoplists",
                parent_dir_param = bundle_name,
            ),
        )

    resource_files = resources.collect(ctx.attr, res_attrs = ["resources"])
    if resource_files:
        providers.append(
            resources.bucketize_with_processing(
                ctx,
                resource_files,
                swift_module = ctx.attr.product_module_name,
                parent_dir_param = bundle_name,
            ),
        )

    if ctx.attr.structured_resources:
        structured_files = resources.collect(
            ctx.attr,
            res_attrs = ["structured_resources"],
        )

        # Avoid processing PNG files that are referenced through the structured_resources
        # attribute. This is mostly for legacy reasons and should get cleaned up in the future.
        providers.append(
            resources.bucketize_with_processing(
                ctx,
                structured_files,
                parent_dir_param = partial.make(
                    resources.structured_resources_parent_dir,
                    parent_dir = bundle_name,
                ),
                allowed_buckets = ["strings", "plists"],
            ),
        )

    # Find any targets added through resources which might propagate the AppleResourceInfo
    # provider, for example, apple_resource_bundle or apple_bundle_import targets.
    resource_providers = [
        x[AppleResourceInfo]
        for x in ctx.attr.resources
        if AppleResourceInfo in x
    ]
    if resource_providers:
        # Process resources that already have the AppleResourceInfo to add the nesting for the
        # current apple_resource_bundle.
        resources_merged_provider = resources.merge_providers(resource_providers)
        providers.append(resources.nest_in_bundle(resources_merged_provider, bundle_name))

    if providers:
        complete_resource_provider = resources.merge_providers(providers)
    else:
        # If there were no resources to bundle, propagate an empty provider to signal that this
        # target has already been processed anyways.
        complete_resource_provider = AppleResourceInfo(
            owners = depset(),
            unowned_resources = depset(),
        )

=======
    # All of the resource processing logic for this rule exists in the apple_resource_aspect.
    #
    # To transform the attributes referenced by this rule into resource providers, that aspect must
    # be used to iterate through all relevant instances of this rule in the build graph.
>>>>>>> 85629711
    return [
        # TODO(b/122578556): Remove this ObjC provider instance.
        apple_common.new_objc_provider(),
        AppleResourceBundleInfo(),
    ]

apple_resource_bundle = rule(
    implementation = _apple_resource_bundle_impl,
    attrs = {
        "bundle_name": attr.string(
            doc = """
The desired name of the bundle (without the `.bundle` extension). If this attribute is not set,
then the `name` of the target will be used instead.
""",
        ),
        "infoplists": attr.label_list(
            allow_empty = True,
            allow_files = True,
            doc = """
Infoplist files to be merged into the bundle's Info.plist. Duplicate keys between infoplist files
will cause an error if and only if the values conflict.
Bazel will perform variable substitution on the Info.plist file for the following values (if they
are strings in the top-level dict of the plist):

${BUNDLE_NAME}: This target's name and bundle suffix (.bundle or .app) in the form name.suffix.
${PRODUCT_NAME}: This target's name.
${TARGET_NAME}: This target's name.
The key in ${} may be suffixed with :rfc1034identifier (for example
${PRODUCT_NAME::rfc1034identifier}) in which case Bazel will replicate Xcode's behavior and replace
non-RFC1034-compliant characters with -.
""",
        ),
        "resources": attr.label_list(
            allow_empty = True,
            allow_files = True,
            doc = """
Files to include in the resource bundle. Files that are processable resources, like .xib,
.storyboard, .strings, .png, and others, will be processed by the Apple bundling rules that have
those files as dependencies. Other file types that are not processed will be copied verbatim. These
files are placed in the root of the resource bundle (e.g. Payload/foo.app/bar.bundle/...) in most
cases. However, if they appear to be localized (i.e. are contained in a directory called *.lproj),
they will be placed in a directory of the same name in the app bundle.

You can also add other `apple_resource_bundle` and `apple_bundle_import` targets into `resources`,
and the resource bundle structures will be propagated into the final bundle.
""",
        ),
        "structured_resources": attr.label_list(
            allow_empty = True,
            allow_files = True,
            doc = """
Files to include in the final resource bundle. They are not processed or compiled in any way
besides the processing done by the rules that actually generate them. These files are placed in the
bundle root in the same structure passed to this argument, so ["res/foo.png"] will end up in
res/foo.png inside the bundle.
""",
        ),
<<<<<<< HEAD
        "product_module_name": attr.string(
            mandatory = False,
            doc = ""
        )
    }),
    fragments = ["apple"],
=======
    },
>>>>>>> 85629711
    doc = """
This rule encapsulates a target which is provided to dependers as a bundle. An
apple_resource_bundle's resources are put in a resource bundle in the top level Apple bundle
dependent. apple_resource_bundle targets need to be added to library targets through the
data attribute.
""",
)<|MERGE_RESOLUTION|>--- conflicted
+++ resolved
@@ -20,80 +20,10 @@
 )
 
 def _apple_resource_bundle_impl(ctx):
-<<<<<<< HEAD
-    providers = []
-    bundle_name = "{}.bundle".format(ctx.attr.bundle_name or ctx.label.name)
-
-    infoplists = resources.collect(ctx.attr, res_attrs = ["infoplists"])
-    if infoplists:
-        providers.append(
-            resources.bucketize_typed(
-                infoplists,
-                "infoplists",
-                parent_dir_param = bundle_name,
-            ),
-        )
-
-    resource_files = resources.collect(ctx.attr, res_attrs = ["resources"])
-    if resource_files:
-        providers.append(
-            resources.bucketize_with_processing(
-                ctx,
-                resource_files,
-                swift_module = ctx.attr.product_module_name,
-                parent_dir_param = bundle_name,
-            ),
-        )
-
-    if ctx.attr.structured_resources:
-        structured_files = resources.collect(
-            ctx.attr,
-            res_attrs = ["structured_resources"],
-        )
-
-        # Avoid processing PNG files that are referenced through the structured_resources
-        # attribute. This is mostly for legacy reasons and should get cleaned up in the future.
-        providers.append(
-            resources.bucketize_with_processing(
-                ctx,
-                structured_files,
-                parent_dir_param = partial.make(
-                    resources.structured_resources_parent_dir,
-                    parent_dir = bundle_name,
-                ),
-                allowed_buckets = ["strings", "plists"],
-            ),
-        )
-
-    # Find any targets added through resources which might propagate the AppleResourceInfo
-    # provider, for example, apple_resource_bundle or apple_bundle_import targets.
-    resource_providers = [
-        x[AppleResourceInfo]
-        for x in ctx.attr.resources
-        if AppleResourceInfo in x
-    ]
-    if resource_providers:
-        # Process resources that already have the AppleResourceInfo to add the nesting for the
-        # current apple_resource_bundle.
-        resources_merged_provider = resources.merge_providers(resource_providers)
-        providers.append(resources.nest_in_bundle(resources_merged_provider, bundle_name))
-
-    if providers:
-        complete_resource_provider = resources.merge_providers(providers)
-    else:
-        # If there were no resources to bundle, propagate an empty provider to signal that this
-        # target has already been processed anyways.
-        complete_resource_provider = AppleResourceInfo(
-            owners = depset(),
-            unowned_resources = depset(),
-        )
-
-=======
     # All of the resource processing logic for this rule exists in the apple_resource_aspect.
     #
     # To transform the attributes referenced by this rule into resource providers, that aspect must
     # be used to iterate through all relevant instances of this rule in the build graph.
->>>>>>> 85629711
     return [
         # TODO(b/122578556): Remove this ObjC provider instance.
         apple_common.new_objc_provider(),
@@ -151,16 +81,7 @@
 res/foo.png inside the bundle.
 """,
         ),
-<<<<<<< HEAD
-        "product_module_name": attr.string(
-            mandatory = False,
-            doc = ""
-        )
-    }),
-    fragments = ["apple"],
-=======
     },
->>>>>>> 85629711
     doc = """
 This rule encapsulates a target which is provided to dependers as a bundle. An
 apple_resource_bundle's resources are put in a resource bundle in the top level Apple bundle
